{
	"comment": "",
	"ignore": "test",
	"package": [
		{
			"checksumSHA1": "3UG+LGSzTsv2r33YVcS8VBrMl4s=",
			"path": "github.com/chrisccoulson/go-tpm2",
			"revision": "01b3eecf58107855b5b8ea350d6d3f6c5af4c217",
			"revisionTime": "2019-10-30T11:24:06Z"
		},
		{
			"checksumSHA1": "CR0DYGQPEl1gWGscQTRvtQnWInA=",
			"path": "github.com/chrisccoulson/tcglog-parser",
			"revision": "0f709e82f0e5ae78b9887a7e635e36399fb02a57",
			"revisionTime": "2019-10-18T19:22:04Z"
		},
		{
			"checksumSHA1": "wHGa5uteRxMMSHJLQZtcBpIIUcw=",
			"origin": "github.com/chrisccoulson/pkcs7",
			"path": "github.com/fullsailor/pkcs7",
			"revision": "9d98ea9f9bc8b4feee8f0d7c5ef8179f85f0e237",
			"revisionTime": "2019-09-06T18:49:57Z"
		},
		{
			"checksumSHA1": "89YJCAgJAXBIjqzqeXiiO4cEuVo=",
			"path": "github.com/godbus/dbus",
			"revision": "6eb4cf171088115fc4f087cb8a302859c601a546",
			"revisionTime": "2019-07-26T03:53:44Z"
		},
		{
			"checksumSHA1": "CSPV27Mm4+WBlyGFT/lKz1la/VI=",
			"path": "github.com/snapcore/go-gettext",
			"revision": "a77afd68d2bd1740e0d843e28cc756ee59493e24",
			"revisionTime": "2019-08-12T09:09:36Z"
		},
		{
			"checksumSHA1": "ZHYmaLRlCMJfx0+Ppr8dZ/+KtAc=",
			"path": "github.com/snapcore/go-gettext/pluralforms",
			"revision": "a77afd68d2bd1740e0d843e28cc756ee59493e24",
			"revisionTime": "2019-08-12T09:09:36Z"
		},
		{
			"checksumSHA1": "xRtnXbK6hrWpsGCRG8WfyWVhjSc=",
			"path": "github.com/snapcore/snapd/cmd/cmdutil",
			"revision": "6341e63d82dabb39a0a834fb956fa26dc06a2788",
			"revisionTime": "2019-09-14T15:45:38Z"
		},
		{
			"checksumSHA1": "3anxpq/J8MUCJO7to/W4frpA35Y=",
			"path": "github.com/snapcore/snapd/dirs",
			"revision": "c1cd87df460bee8cdcc1f77786c9bd30e27e7ea2",
			"revisionTime": "2019-09-11T18:46:24Z"
		},
		{
			"checksumSHA1": "4Ie673xc3PJbxsnujxe8bCifr4I=",
			"path": "github.com/snapcore/snapd/i18n",
			"revision": "6341e63d82dabb39a0a834fb956fa26dc06a2788",
			"revisionTime": "2019-09-14T15:45:38Z"
		},
		{
			"checksumSHA1": "dToLFMNcYqhMMxoPftbX8nJgig4=",
			"path": "github.com/snapcore/snapd/logger",
			"revision": "6341e63d82dabb39a0a834fb956fa26dc06a2788",
			"revisionTime": "2019-09-14T15:45:38Z"
		},
		{
			"checksumSHA1": "d09E/bfjOHPFE0emxHDWa25o8rc=",
			"path": "github.com/snapcore/snapd/metautil",
			"revision": "6341e63d82dabb39a0a834fb956fa26dc06a2788",
			"revisionTime": "2019-09-14T15:45:38Z"
		},
		{
			"checksumSHA1": "hWWybnDfJluajBFiZeLRFUGZxd0=",
			"path": "github.com/snapcore/snapd/osutil",
			"revision": "c1cd87df460bee8cdcc1f77786c9bd30e27e7ea2",
			"revisionTime": "2019-09-11T18:46:24Z"
		},
		{
			"checksumSHA1": "EYRtD9fNCHSSnWkkZSNTAB63IhQ=",
			"path": "github.com/snapcore/snapd/osutil/sys",
			"revision": "c1cd87df460bee8cdcc1f77786c9bd30e27e7ea2",
			"revisionTime": "2019-09-11T18:46:24Z"
		},
		{
			"checksumSHA1": "qOmpG+ohztWk8ggoiR28QYJk3aA=",
			"path": "github.com/snapcore/snapd/release",
			"revision": "c1cd87df460bee8cdcc1f77786c9bd30e27e7ea2",
			"revisionTime": "2019-09-11T18:46:24Z"
		},
		{
			"checksumSHA1": "cUiSTzeGoirYK0Q1UPvMZqz2Mvg=",
			"path": "github.com/snapcore/snapd/selinux",
			"revision": "c1cd87df460bee8cdcc1f77786c9bd30e27e7ea2",
			"revisionTime": "2019-09-11T18:46:24Z"
		},
		{
			"checksumSHA1": "PrQw10a7vFtdtAjkIkU/2f0z9bY=",
			"path": "github.com/snapcore/snapd/snap",
			"revision": "6341e63d82dabb39a0a834fb956fa26dc06a2788",
			"revisionTime": "2019-09-14T15:45:38Z"
		},
		{
			"checksumSHA1": "i5EvzRMaMc0gY6U3diBVnBpGzV8=",
			"path": "github.com/snapcore/snapd/snap/naming",
			"revision": "6341e63d82dabb39a0a834fb956fa26dc06a2788",
			"revisionTime": "2019-09-14T15:45:38Z"
		},
		{
			"checksumSHA1": "fG0pgHM5bCVJJY4UYfmsKhLOx54=",
			"path": "github.com/snapcore/snapd/snap/snapdir",
			"revision": "6341e63d82dabb39a0a834fb956fa26dc06a2788",
			"revisionTime": "2019-09-14T15:45:38Z"
		},
		{
			"checksumSHA1": "wsnJGgGkGMuwyoAo0PmQlGDLSOw=",
			"path": "github.com/snapcore/snapd/snap/squashfs",
			"revision": "6341e63d82dabb39a0a834fb956fa26dc06a2788",
			"revisionTime": "2019-09-14T15:45:38Z"
		},
		{
			"checksumSHA1": "nv9pDBzs9U3Q/scdzoyWbcNOcW4=",
			"path": "github.com/snapcore/snapd/spdx",
			"revision": "6341e63d82dabb39a0a834fb956fa26dc06a2788",
			"revisionTime": "2019-09-14T15:45:38Z"
		},
		{
			"checksumSHA1": "zfSheMKpwsr6LsxpTy9RQvuoehM=",
			"path": "github.com/snapcore/snapd/strutil",
			"revision": "c1cd87df460bee8cdcc1f77786c9bd30e27e7ea2",
			"revisionTime": "2019-09-11T18:46:24Z"
		},
		{
			"checksumSHA1": "fL1WN8qr9Y9Ns/AlhhZJW1gAKro=",
			"path": "github.com/snapcore/snapd/testutil",
			"revision": "c1cd87df460bee8cdcc1f77786c9bd30e27e7ea2",
			"revisionTime": "2019-09-11T18:46:24Z"
		},
		{
			"checksumSHA1": "leL+WTjj2xj4V+wbm76CXw2Eo/c=",
			"path": "github.com/snapcore/snapd/timeout",
			"revision": "6341e63d82dabb39a0a834fb956fa26dc06a2788",
			"revisionTime": "2019-09-14T15:45:38Z"
		},
		{
			"checksumSHA1": "wohuB0InrEmeHJarq90aC5eOvfU=",
			"path": "github.com/snapcore/snapd/timeutil",
			"revision": "6341e63d82dabb39a0a834fb956fa26dc06a2788",
			"revisionTime": "2019-09-14T15:45:38Z"
		},
		{
			"checksumSHA1": "wRLo86qqt/7IwI8X43IjXLvveU0=",
			"path": "golang.org/x/net/context",
			"revision": "a7b16738d86b947dd0fadb08ca2c2342b51958b6",
			"revisionTime": "2019-09-08T16:12:21Z"
		},
		{
			"checksumSHA1": "Iq1P5ZE0krASxqe/+FcJgiNNspE=",
			"path": "golang.org/x/sys/unix",
			"revision": "dd2ff4accc098aceecb86b36eaa7829b2a17b1c9",
			"revisionTime": "2018-03-01T08:23:35Z"
		},
		{
			"checksumSHA1": "hurBRtR9I3o8NVs74ggKny2c4go=",
			"path": "golang.org/x/xerrors",
			"revision": "1b5146add8981d58be77b16229c0ff0f8bebd8c1",
			"revisionTime": "2019-10-05T12:30:33Z"
		},
		{
<<<<<<< HEAD
			"checksumSHA1": "LnzK4nslUNXBIfAt9PbXCJCvMdA=",
			"path": "golang.org/x/xerrors/internal",
			"revision": "1b5146add8981d58be77b16229c0ff0f8bebd8c1",
			"revisionTime": "2019-10-05T12:30:33Z"
		},
		{
=======
>>>>>>> 3d77313a
			"checksumSHA1": "538I8ghUdvZa25NxgMUDpq14Qic=",
			"path": "gopkg.in/check.v1",
			"revision": "20d25e2804050c1cd24a7eea1e7a6447dd0e74ec",
			"revisionTime": "2016-12-08T18:13:25Z"
		},
		{
			"checksumSHA1": "c+Uweyg73+WJ+p0CecOLPgTEbKc=",
			"path": "gopkg.in/tomb.v2",
			"revision": "d5d1b5820637886def9eef33e03a27a9f166942c",
			"revisionTime": "2016-12-08T15:16:19Z"
		},
		{
			"checksumSHA1": "xldGnHk44I4mgAwYKfsu7TqBPqM=",
			"path": "gopkg.in/yaml.v2",
			"revision": "51d6538a90f86fe93ac480b35f37b2be17fef232",
			"revisionTime": "2018-11-15T11:05:04Z"
		}
	],
	"rootPath": "github.com/chrisccoulson/ubuntu-core-fde-utils"
}<|MERGE_RESOLUTION|>--- conflicted
+++ resolved
@@ -9,10 +9,10 @@
 			"revisionTime": "2019-10-30T11:24:06Z"
 		},
 		{
-			"checksumSHA1": "CR0DYGQPEl1gWGscQTRvtQnWInA=",
+			"checksumSHA1": "emUttBmQY/296swpuBVtuCZ5Ft8=",
 			"path": "github.com/chrisccoulson/tcglog-parser",
-			"revision": "0f709e82f0e5ae78b9887a7e635e36399fb02a57",
-			"revisionTime": "2019-10-18T19:22:04Z"
+			"revision": "e2b76df64e8b7dbe1215e063702b30e901781808",
+			"revisionTime": "2019-10-18T19:34:49Z"
 		},
 		{
 			"checksumSHA1": "wHGa5uteRxMMSHJLQZtcBpIIUcw=",
@@ -166,15 +166,12 @@
 			"revisionTime": "2019-10-05T12:30:33Z"
 		},
 		{
-<<<<<<< HEAD
 			"checksumSHA1": "LnzK4nslUNXBIfAt9PbXCJCvMdA=",
 			"path": "golang.org/x/xerrors/internal",
 			"revision": "1b5146add8981d58be77b16229c0ff0f8bebd8c1",
 			"revisionTime": "2019-10-05T12:30:33Z"
 		},
 		{
-=======
->>>>>>> 3d77313a
 			"checksumSHA1": "538I8ghUdvZa25NxgMUDpq14Qic=",
 			"path": "gopkg.in/check.v1",
 			"revision": "20d25e2804050c1cd24a7eea1e7a6447dd0e74ec",
