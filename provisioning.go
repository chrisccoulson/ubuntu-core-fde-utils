// -*- Mode: Go; indent-tabs-mode: t -*-

/*
 * Copyright (C) 2019 Canonical Ltd
 *
 * This program is free software: you can redistribute it and/or modify
 * it under the terms of the GNU General Public License version 3 as
 * published by the Free Software Foundation.
 *
 * This program is distributed in the hope that it will be useful,
 * but WITHOUT ANY WARRANTY; without even the implied warranty of
 * MERCHANTABILITY or FITNESS FOR A PARTICULAR PURPOSE.  See the
 * GNU General Public License for more details.
 *
 * You should have received a copy of the GNU General Public License
 * along with this program.  If not, see <http://www.gnu.org/licenses/>.
 *
 */

package fdeutil

import (
	"bytes"
	"crypto/sha256"
	"encoding/binary"
	"errors"
	"fmt"
	"os"

	"github.com/chrisccoulson/go-tpm2"

	"golang.org/x/xerrors"
)

// ProvisionStatusAttributes correspond to the state of the TPM with regards to provisioning for full disk
// encryption.
type ProvisionStatusAttributes int

// ProvisionMode is used to control the behaviour of ProvisionTPM.
type ProvisionMode int

const (
	ppiPath string = "/sys/class/tpm/tpm0/ppi/request"

	clearPPIRequest string = "5"

	maxTries        uint32 = 32
	recoveryTime    uint32 = 7200
	lockoutRecovery uint32 = 86400
)

const (
	// AttrValidSRK indicates that the TPM contains a valid primary storage key with the expected properties at the
	// expected location. Note that this does not mean that the object was created with the same template that ProvisionTPM
	// uses, and is no guarantee that a call to ProvisionTPM wouldn't result in a different key being created.
	AttrValidSRK ProvisionStatusAttributes = 1 << iota

	// AttrValidEK indicates that the TPM contains a valid endorsement key at the expected location. On a TPMConnection created
	// with SecureConnectToDefaultTPM, it means that the TPM contains the key associated with the verified endorsment certificate.
	// On a TPMConnection created with ConnectToDefaultTPM, it means that the TPM contains a valid primary key with the expected
	// properties at the expected location, but does not mean that the object was created with the the same template that
	// ProvisionTPM uses, and is no guarantee that a call to ProvisionTPM wouldn't result in a different key being created.
	AttrValidEK

	AttrDAParamsOK         // The dictionary attack lockout parameters are configured correctly.
	AttrOwnerClearDisabled // The ability to clear the TPM with owner authorization is disabled.

	// AttrLockoutAuthSet indicates that the lockout hierarchy has an authorization value defined. This
	// doesn't necessarily mean that the authorization value is the same one that was originally provided
	// to TPM - it could have been changed outside of our control.
	AttrLockoutAuthSet
)

const (
	// ProvisionModeClear specifies that the TPM should be fully provisioned after clearing it.
	ProvisionModeClear ProvisionMode = iota

	// ProvisionModeWithoutLockout specifies that the TPM should be refreshed without performing
	// operations that require knowledge of the lockout hierarchy authorization value.
	ProvisionModeWithoutLockout

	// ProvisionModeFull specifies that the TPM should be fully provisioned without clearing it.
	ProvisionModeFull
)

var (
	srkTemplate = tpm2.Public{
		Type:    tpm2.ObjectTypeRSA,
		NameAlg: tpm2.HashAlgorithmSHA256,
		Attrs: tpm2.AttrFixedTPM | tpm2.AttrFixedParent | tpm2.AttrSensitiveDataOrigin | tpm2.AttrUserWithAuth | tpm2.AttrNoDA |
			tpm2.AttrRestricted | tpm2.AttrDecrypt,
		Params: tpm2.PublicParamsU{
			Data: &tpm2.RSAParams{
				Symmetric: tpm2.SymDefObject{
					Algorithm: tpm2.SymObjectAlgorithmAES,
					KeyBits:   tpm2.SymKeyBitsU{Data: uint16(128)},
					Mode:      tpm2.SymModeU{Data: tpm2.SymModeCFB}},
				Scheme:   tpm2.RSAScheme{Scheme: tpm2.RSASchemeNull},
				KeyBits:  2048,
				Exponent: 0}},
		Unique: tpm2.PublicIDU{Data: make(tpm2.PublicKeyRSA, 256)}}
)

type ProvisionAuths struct {
	Owner       []byte
	Endorsement []byte
	Lockout     []byte
}

// ProvisionTPM prepares the TPM associated with the tpm parameter for full disk encryption. The mode parameter specifies the
// behaviour of this function.
//
// If mode is not ProvisionModeWithoutLockout, this function performs operations that require knowledge of the lockout hierarchy
// authorization value. If no authorization value is provided via the Lockout field of the auths parameter but the TPM indicates that
// the lockout hierarchy authorization value has previously been set, this will return a ErrRequiresLockoutAuth error. In this case,
// either the function should be called with the lockout hierarchy authorization (if it is known), or the TPM must be cleared via the
// physical presence interface by calling RequestTPMClearUsingPPI and performing a system restart. If the wrong lockout hierarchy
// authorization value is provided, then a AuthFailError error will be returned. If this happens, the TPM will have entered dictionary
// attack lockout mode for the lockout hierarchy. Further calls will result in a ErrLockout error being returned. The only way to
// recover from this is to either wait for the pre-programmed recovery time to expire, or to clear the TPM via the physical presence
// interface.
//
// If mode is ProvisionModeClear, this function will attempt to clear the TPM before provisioning it. If owner clear has been disabled
// (which will be the case if the TPM has previously been provisioned with this function), then ErrClearRequiresPPI will be returned.
// In this case, the TPM must be cleared via the physical presence interface by calling RequestTPMClearUsingPPI and performing a
// system restart.
//
// This function will create and persist an endorsement key, which requires knowledge of the authorization values for the storage
// and endorsement hierarchies. If called with mode set to ProvisionModeClear, or if called just after clearing the TPM via the
// physical presence interface, the authorization values for these hierarchies will be empty at the point that they are required. If
// called with any other mode and if the authorization values have previously been set, they will need to be provided via the Owner
// and Endorsement fields of the auths parameter. If the wrong value is provided for either authorization, then a AuthFailError
// error will be returned. If the correct authorization values are not known, then the only way to recover from this is to call the
// function with mode set to ProvisionModeClear. If there is an object already stored at the location used for the endorsement key
// then this function will evict it automatically from the TPM.
//
// This function will create and persist a storage root key, which requires knowledge of the authorization value for the storage
// hierarchy. If called with mode set to ProvisionModeClear, or if called just after clearing the TPM via the physical presence
// interface, the authorization value for the storage hierarchy will be empty at the point that it is required. If called with any
// other mode and if the authorization value for the storage hierarchy has previously been set, it will need to be provided via the
// Owner field of the auths parameter. If the wrong value is provided for the storage hierarchy authorization, then a AuthFailError
// error will be returned. If the correct authorization value is not known, then the only way to recover from this is to call the
// function with mode set to ProvisionModeClear. If there is an object already stored at the location used for the storage root key
// then this function will evict it automatically from the TPM.
//
// If mode is not ProvisionModeWithoutLockout, the authorization value for the lockout hierarchy will be set to newLockoutAuth
func ProvisionTPM(tpm *TPMConnection, mode ProvisionMode, newLockoutAuth []byte, auths *ProvisionAuths) error {
	status, err := ProvisionStatus(tpm)
	if err != nil {
		return xerrors.Errorf("cannot determine the current status: %w", err)
	}

	var ownerAuth []byte
	var endorsementAuth []byte
	var lockoutAuth []byte
	if auths != nil {
		ownerAuth = auths.Owner
		endorsementAuth = auths.Endorsement
		lockoutAuth = auths.Lockout
	}

	if mode != ProvisionModeWithoutLockout && status&AttrLockoutAuthSet > 0 && len(lockoutAuth) == 0 {
		// Don't needlessly trip the lockout hierarchy DA protection, as you only get one attempt
		// at the lockout hierarchy authorization
		return ErrRequiresLockoutAuth
	}

	// Create an initial session for HMAC authorizations
	sessionContext, err := tpm.StartAuthSession(nil, nil, tpm2.SessionTypeHMAC, nil, defaultHashAlgorithm, nil)
	if err != nil {
		return xerrors.Errorf("cannot start session: %w", err)
	}
	defer tpm.FlushContext(sessionContext)

	session := &tpm2.Session{Context: sessionContext, Attrs: tpm2.AttrContinueSession}

	if mode == ProvisionModeClear {
		if status&AttrOwnerClearDisabled > 0 {
			return ErrClearRequiresPPI
		}

		if err := tpm.Clear(tpm2.HandleLockout, session.WithAuthValue(lockoutAuth)); err != nil {
			switch {
			case isAuthFailError(err):
				return AuthFailError{tpm2.HandleLockout}
			case isLockoutError(err):
				return ErrLockout
			}
			return xerrors.Errorf("cannot clear the TPM: %w", err)
		}

		// These values are all clear now
		lockoutAuth = nil
		ownerAuth = nil
		endorsementAuth = nil
		status = 0
	}

	// Provision an endorsement key
	ekContext, err := tpm.WrapHandle(ekHandle)
	if err == nil {
		if _, err := tpm.EvictControl(tpm2.HandleOwner, ekContext, ekHandle, session.WithAuthValue(ownerAuth)); err != nil {
			if isAuthFailError(err) {
				return AuthFailError{tpm2.HandleOwner}
			}
			return xerrors.Errorf("cannot evict existing object at handle required by endorsement key: %w", err)
		}
	} else if _, notFound := err.(tpm2.ResourceUnavailableError); !notFound {
		return xerrors.Errorf("cannot create context for object at handle required by endorsement key: %w", err)
	}

	ekContext, _, _, _, _, _, err = tpm.CreatePrimary(tpm2.HandleEndorsement, nil, &ekTemplate, nil, nil,
		session.WithAuthValue(endorsementAuth))
	if err != nil {
		if isAuthFailError(err) {
			return AuthFailError{tpm2.HandleEndorsement}
		}
		return xerrors.Errorf("cannot create endorsement key: %w", err)
	}
	defer tpm.FlushContext(ekContext)

	if _, err := tpm.EvictControl(tpm2.HandleOwner, ekContext, ekHandle, session.WithAuthValue(ownerAuth)); err != nil {
		if isAuthFailError(err) {
			return AuthFailError{tpm2.HandleOwner}
		}
		return xerrors.Errorf("cannot make endorsement key persistent: %w", err)
	}

	// Close the existing session and create a new session that's salted with a value protected with the newly provisioned EK.
	// This will have a symmetric algorithm for parameter encryption during HierarchyChangeAuth.
	tpm.FlushContext(sessionContext)
	if err := tpm.init(nil); err != nil {
		var verifyErr verificationError
		if xerrors.As(err, &verifyErr) {
			return TPMVerificationError{fmt.Sprintf("cannot reinitialize TPM connection after provisioning endorsement key: %v", err)}
		}
		return xerrors.Errorf("cannot reinitialize TPM connection after provisioning endorsement key: %w", err)
	}
	session = tpm.HmacSession()

	// Provision a storage root key
	srkContext, err := tpm.WrapHandle(srkHandle)
	if err == nil {
		if _, err := tpm.EvictControl(tpm2.HandleOwner, srkContext, srkHandle, session.WithAuthValue(ownerAuth)); err != nil {
			if isAuthFailError(err) {
				return AuthFailError{tpm2.HandleOwner}
			}
			return xerrors.Errorf("cannot evict existing object at handle required by storage root key: %w", err)
		}
	} else if _, notFound := err.(tpm2.ResourceUnavailableError); !notFound {
		return xerrors.Errorf("cannot create context for object at handle required by storage root key: %w", err)
	}

<<<<<<< HEAD
	srkContext, _, _, _, _, _, err = tpm.CreatePrimary(tpm2.HandleOwner, nil, &srkTemplate, nil, nil, session.WithAuthValue(ownerAuth))
=======
	sessionContext, err :=
		tpm.StartAuthSession(srkContext, nil, tpm2.SessionTypeHMAC, &paramEncryptAlg,
			defaultSessionHashAlgorithm, nil)
>>>>>>> 8711a9b7
	if err != nil {
		if isAuthFailError(err) {
			return AuthFailError{tpm2.HandleOwner}
		}
		return xerrors.Errorf("cannot create storage root key: %w", err)
	}
	defer tpm.FlushContext(srkContext)

	if _, err := tpm.EvictControl(tpm2.HandleOwner, srkContext, srkHandle, session.WithAuthValue(ownerAuth)); err != nil {
		// Owner auth failure would have been caught by CreatePrimary
		return xerrors.Errorf("cannot make storage root key persistent: %w", err)
	}

	if mode == ProvisionModeWithoutLockout {
		return nil
	}

	// Perform actions that require the lockout hierarchy authorization.

	// Set the DA parameters.
	if err := tpm.DictionaryAttackParameters(tpm2.HandleLockout, maxTries, recoveryTime, lockoutRecovery,
		session.WithAuthValue(lockoutAuth)); err != nil {
		switch {
		case isAuthFailError(err):
			return AuthFailError{tpm2.HandleLockout}
		case isLockoutError(err):
			return ErrLockout
		}
		return xerrors.Errorf("cannot configure dictionary attack parameters: %w", err)
	}

	// Disable owner clear
	if err := tpm.ClearControl(tpm2.HandleLockout, true, session.WithAuthValue(lockoutAuth)); err != nil {
		// Lockout auth failure or lockout mode would have been caught by DictionaryAttackParameters
		return xerrors.Errorf("cannot disable owner clear: %w", err)
	}

	// Set the lockout hierarchy authorization.
	if err := tpm.HierarchyChangeAuth(tpm2.HandleLockout, tpm2.Auth(newLockoutAuth),
		session.WithAuthValue(lockoutAuth).AddAttrs(tpm2.AttrCommandEncrypt)); err != nil {
		return xerrors.Errorf("cannot set the lockout hierarchy authorization value: %w", err)
	}

	return nil
}

func RequestTPMClearUsingPPI() error {
	f, err := os.OpenFile(ppiPath, os.O_WRONLY, 0)
	if err != nil {
		return xerrors.Errorf("cannot open request handle: %w", err)
	}
	defer f.Close()

	if _, err := f.WriteString(clearPPIRequest); err != nil {
		return xerrors.Errorf("cannot submit request: %w", err)
	}

	return nil
}

// isObjectPrimaryKeyWithTemplate checks whether the object associated with context is primary key in the specified hierarchy with
// the specified template.
//
// This isn't completely accurate as it does not know if the unique field of the specified template was used to create the object,
// so it should be used with caution. This function returning true is no guarantee that recreating the object with the specified
// template would create the same object.
func isObjectPrimaryKeyWithTemplate(tpm *tpm2.TPMContext, hierarchy tpm2.Handle, context tpm2.ResourceContext,
	template *tpm2.Public, session *tpm2.Session) (bool, error) {
	if session != nil {
		session = session.AddAttrs(tpm2.AttrAudit)
	}

	pub, name, qualifiedName, err := tpm.ReadPublic(context, session)
	if err != nil {
		return false, xerrors.Errorf("cannot read public area of object: %w", err)
	}
	if !bytes.Equal(name, context.Name()) {
		return false, errors.New("public area does not match ResourceContext")
	}

	pub.Unique = template.Unique

	pubBytes, _ := tpm2.MarshalToBytes(pub)
	templateBytes, _ := tpm2.MarshalToBytes(template)
	if !bytes.Equal(pubBytes, templateBytes) {
		if template.Type == tpm2.ObjectTypeRSA && template.Params.RSADetail().Exponent == 0 {
			var templateCopy *tpm2.Public
			tpm2.UnmarshalFromBytes(templateBytes, &templateCopy)
			templateCopy.Params.RSADetail().Exponent = 65537
			templateBytes, _ = tpm2.MarshalToBytes(templateCopy)
			if !bytes.Equal(pubBytes, templateBytes) {
				return false, nil
			}
		} else {
			return false, nil
		}
	}

	parent, _ := tpm.WrapHandle(hierarchy)

	// Determine if this is a primary key by validating its qualified name. From the spec, the qualified name
	// of key B (QNb) which is a child of key A is QNb = Hb(QNa || NAMEb). Key A in this case should be
	// the storage primary seed, which has a qualified name matching its name (and the name is the handle
	// for the storage hierarchy)
	h := sha256.New()
	h.Write(parent.Name())
	h.Write(context.Name())

	alg := make([]byte, 2)
<<<<<<< HEAD
	binary.BigEndian.PutUint16(alg, uint16(tpm2.HashAlgorithmSHA256))
=======
	binary.BigEndian.PutUint16(alg, uint16(srkTemplate.NameAlg))
>>>>>>> 8711a9b7

	expectedQualifiedName := h.Sum(alg)
	if !bytes.Equal(expectedQualifiedName, qualifiedName) {
		return false, nil
	}

	return true, nil
}

func hasValidSRK(tpm *tpm2.TPMContext, session *tpm2.Session) (bool, error) {
	srkContext, err := tpm.WrapHandle(srkHandle)
	if err != nil {
		if _, unavail := err.(tpm2.ResourceUnavailableError); unavail {
			return false, nil
		}
		return false, xerrors.Errorf("cannot obtain context for SRK: %w", err)
	}

	if ok, err := isObjectPrimaryKeyWithTemplate(tpm, tpm2.HandleOwner, srkContext, &srkTemplate, session); err != nil {
		return false, xerrors.Errorf("cannot determine if object at SRK handle is a primary key in the storage hierarchy: %w", err)
	} else if !ok {
		return false, nil
	}

	return true, nil
}

func ProvisionStatus(tpm *TPMConnection) (ProvisionStatusAttributes, error) {
	var out ProvisionStatusAttributes

	if rc, err := tpm.EkContext(); err == nil && rc.Handle() != tpm2.HandleUnassigned {
		out |= AttrValidEK
	}

	if ok, err := hasValidSRK(tpm.TPMContext, tpm.HmacSession()); err != nil {
		return 0, err
	} else if ok {
		out |= AttrValidSRK
	}

	props, err := tpm.GetCapabilityTPMProperties(tpm2.PropertyMaxAuthFail, 3)
	if err != nil {
		return 0, xerrors.Errorf("cannot fetch DA parameters: %w", err)
	}
	if props[0].Value <= maxTries && props[1].Value >= recoveryTime && props[2].Value >= lockoutRecovery {
		out |= AttrDAParamsOK
	}

	props, err = tpm.GetCapabilityTPMProperties(tpm2.PropertyPermanent, 1)
	if err != nil {
		return 0, xerrors.Errorf("cannot fetch permanent properties: %w", err)
	}
	if tpm2.PermanentAttributes(props[0].Value)&tpm2.AttrDisableClear > 0 {
		out |= AttrOwnerClearDisabled
	}
	if tpm2.PermanentAttributes(props[0].Value)&tpm2.AttrLockoutAuthSet > 0 {
		out |= AttrLockoutAuthSet
	}

	return out, nil
}<|MERGE_RESOLUTION|>--- conflicted
+++ resolved
@@ -251,13 +251,7 @@
 		return xerrors.Errorf("cannot create context for object at handle required by storage root key: %w", err)
 	}
 
-<<<<<<< HEAD
 	srkContext, _, _, _, _, _, err = tpm.CreatePrimary(tpm2.HandleOwner, nil, &srkTemplate, nil, nil, session.WithAuthValue(ownerAuth))
-=======
-	sessionContext, err :=
-		tpm.StartAuthSession(srkContext, nil, tpm2.SessionTypeHMAC, &paramEncryptAlg,
-			defaultSessionHashAlgorithm, nil)
->>>>>>> 8711a9b7
 	if err != nil {
 		if isAuthFailError(err) {
 			return AuthFailError{tpm2.HandleOwner}
@@ -367,11 +361,7 @@
 	h.Write(context.Name())
 
 	alg := make([]byte, 2)
-<<<<<<< HEAD
-	binary.BigEndian.PutUint16(alg, uint16(tpm2.HashAlgorithmSHA256))
-=======
-	binary.BigEndian.PutUint16(alg, uint16(srkTemplate.NameAlg))
->>>>>>> 8711a9b7
+	binary.BigEndian.PutUint16(alg, uint16(template.NameAlg))
 
 	expectedQualifiedName := h.Sum(alg)
 	if !bytes.Equal(expectedQualifiedName, qualifiedName) {
