// -*- Mode: Go; indent-tabs-mode: t -*-

/*
 * Copyright (C) 2019 Canonical Ltd
 *
 * This program is free software: you can redistribute it and/or modify
 * it under the terms of the GNU General Public License version 3 as
 * published by the Free Software Foundation.
 *
 * This program is distributed in the hope that it will be useful,
 * but WITHOUT ANY WARRANTY; without even the implied warranty of
 * MERCHANTABILITY or FITNESS FOR A PARTICULAR PURPOSE.  See the
 * GNU General Public License for more details.
 *
 * You should have received a copy of the GNU General Public License
 * along with this program.  If not, see <http://www.gnu.org/licenses/>.
 *
 */

package fdeutil

import (
	"bytes"
	"crypto/rand"
	"crypto/rsa"
	"math/big"
	"testing"

	"github.com/chrisccoulson/go-tpm2"

	"golang.org/x/xerrors"
)

type mockResourceContext struct {
	name   tpm2.Name
	handle tpm2.Handle
}

func (c *mockResourceContext) Name() tpm2.Name {
	return c.name
}

func (c *mockResourceContext) Handle() tpm2.Handle {
	return c.handle
}

func TestComputeStaticPolicy(t *testing.T) {
	h := pinNvIndexNameAlgorithm.NewHash()
	h.Write([]byte("PIN"))
	pinName, _ := tpm2.MarshalToBytes(tpm2.HashAlgorithmSHA256, tpm2.RawBytes(h.Sum(nil)))
	pinIndex := &mockResourceContext{pinName, testCreationParams.PinHandle}

	for _, data := range []struct {
		desc string
		alg  tpm2.HashAlgorithmId
	}{
		{
			desc: "SHA256",
			alg:  tpm2.HashAlgorithmSHA256,
		},
		{
			desc: "SHA1",
			alg:  tpm2.HashAlgorithmSHA1,
		},
	} {
		t.Run(data.desc, func(t *testing.T) {
			dataout, key, policy, err := computeStaticPolicy(data.alg, &staticPolicyComputeParams{pinIndex: pinIndex})
			if err != nil {
				t.Fatalf("computeStaticPolicy failed: %v", err)
			}
			if dataout.Algorithm != data.alg {
				t.Errorf("Unexpected session algorithm: %v", err)
			}
			if dataout.AuthorizeKeyPublic.Params.RSADetail().Exponent != uint32(key.PublicKey.E) {
				t.Errorf("Auth key public area has wrong exponent")
			}
			if dataout.AuthorizeKeyPublic.Params.RSADetail().KeyBits != uint16(key.PublicKey.N.BitLen()) {
				t.Errorf("Auth key public area has wrong bit length")
			}
			if !bytes.Equal(dataout.AuthorizeKeyPublic.Unique.RSA(), key.PublicKey.N.Bytes()) {
				t.Errorf("Auth key public area has wrong modulus")
			}

			h := signingKeyNameAlgorithm.NewHash()
			h.Write(make(tpm2.Digest, data.alg.Size()))

			sig, err := rsa.SignPSS(rand.Reader, key, signingKeyNameAlgorithm.GetHash(), h.Sum(nil),
				&rsa.PSSOptions{SaltLength: rsa.PSSSaltLengthEqualsHash})
			if err != nil {
				t.Errorf("SignPSS failed: %v", err)
			}

			pubKey := rsa.PublicKey{
				N: new(big.Int).SetBytes(dataout.AuthorizeKeyPublic.Unique.RSA()),
				E: int(dataout.AuthorizeKeyPublic.Params.RSADetail().Exponent)}
			if err := rsa.VerifyPSS(&pubKey, signingKeyNameAlgorithm.GetHash(), h.Sum(nil), sig,
				&rsa.PSSOptions{SaltLength: rsa.PSSSaltLengthEqualsHash}); err != nil {
				t.Errorf("Invalid auth key")
			}

			keyName, err := dataout.AuthorizeKeyPublic.Name()
			if err != nil {
				t.Errorf("Failed to compute name from auth key public area: %v", err)
			}

			trial, _ := tpm2.ComputeAuthPolicy(data.alg)
			trial.PolicyAuthorize(nil, keyName)
			trial.PolicySecret(pinName, nil)

			if !bytes.Equal(trial.GetDigest(), policy) {
				t.Errorf("Unexpected policy digest")
			}
		})
	}
}

func TestComputeDynamicPolicy(t *testing.T) {
	key, err := rsa.GenerateKey(rand.Reader, 2048)
	if err != nil {
		t.Fatalf("GenerateKey failed: %v", err)
	}

	h := tpm2.HashAlgorithmSHA256.NewHash()
	h.Write([]byte("REVOKE"))
	revokeIndexName, _ := tpm2.MarshalToBytes(tpm2.HashAlgorithmSHA256, tpm2.RawBytes(h.Sum(nil)))
	revokeIndex := &mockResourceContext{revokeIndexName, testCreationParams.PolicyRevocationHandle}

	digestMatrix := make(map[tpm2.HashAlgorithmId]tpm2.DigestList)

	for _, data := range []string{"foo", "bar", "1234", "ABC"} {
		for _, alg := range []tpm2.HashAlgorithmId{tpm2.HashAlgorithmSHA256, tpm2.HashAlgorithmSHA512} {
			hasher := alg.NewHash()
			hasher.Write([]byte(data))
			digestMatrix[alg] = append(digestMatrix[alg], hasher.Sum(nil))
		}
	}

	for _, data := range []struct {
		desc   string
		alg    tpm2.HashAlgorithmId
		input  dynamicPolicyComputeParams
		policy tpm2.Digest
	}{
		{
			desc: "Single",
			alg:  tpm2.HashAlgorithmSHA256,
			input: dynamicPolicyComputeParams{
				key:                        key,
				secureBootPCRAlg:           tpm2.HashAlgorithmSHA256,
				ubuntuBootParamsPCRAlg:     tpm2.HashAlgorithmSHA256,
				secureBootPCRDigests:       tpm2.DigestList{digestMatrix[tpm2.HashAlgorithmSHA256][0]},
				ubuntuBootParamsPCRDigests: tpm2.DigestList{digestMatrix[tpm2.HashAlgorithmSHA256][1]},
				policyRevokeIndex:          revokeIndex,
				policyRevokeCount:          10,
			},
			policy: tpm2.Digest{0xd0, 0xe4, 0xba, 0x2f, 0xbc, 0xc6, 0xf0, 0xd5, 0x84, 0xc2, 0xeb, 0xdf, 0xa6, 0x8d, 0x6b, 0xa3, 0x6a, 0x3b,
				0xf4, 0xbf, 0x51, 0x4a, 0x16, 0x5a, 0xef, 0xfd, 0x62, 0x77, 0x7d, 0x53, 0xb3, 0xff},
		},
		{
			desc: "SHA1Session",
			alg:  tpm2.HashAlgorithmSHA1,
			input: dynamicPolicyComputeParams{
				key:                        key,
				secureBootPCRAlg:           tpm2.HashAlgorithmSHA256,
				ubuntuBootParamsPCRAlg:     tpm2.HashAlgorithmSHA256,
<<<<<<< HEAD
				secureBootPCRDigests:       tpm2.DigestList{digestMatrix[tpm2.HashAlgorithmSHA256][3]},
				ubuntuBootParamsPCRDigests: tpm2.DigestList{digestMatrix[tpm2.HashAlgorithmSHA256][2]},
=======
				secureBootPCRDigests:       tpm2.DigestList{digestMatrix[tpm2.HashAlgorithmSHA256][0]},
				ubuntuBootParamsPCRDigests: tpm2.DigestList{digestMatrix[tpm2.HashAlgorithmSHA256][1]},
				pinIndex:                   pinIndex,
>>>>>>> 8972858d
				policyRevokeIndex:          revokeIndex,
				policyRevokeCount:          4551,
			},
			policy: tpm2.Digest{0xd6, 0xe3, 0xfa, 0xd2, 0xc2, 0xfa, 0x72, 0x4f, 0x22, 0x67, 0xf6, 0x1d, 0x96, 0xea, 0x53, 0x6b, 0xf5, 0xe1,
				0xc7, 0x50},
		},
		{
			desc: "SHA256SessionWithSHA512PCRs",
			alg:  tpm2.HashAlgorithmSHA256,
			input: dynamicPolicyComputeParams{
				key:                        key,
				secureBootPCRAlg:           tpm2.HashAlgorithmSHA512,
				ubuntuBootParamsPCRAlg:     tpm2.HashAlgorithmSHA512,
				secureBootPCRDigests:       tpm2.DigestList{digestMatrix[tpm2.HashAlgorithmSHA512][0]},
				ubuntuBootParamsPCRDigests: tpm2.DigestList{digestMatrix[tpm2.HashAlgorithmSHA512][1]},
				policyRevokeIndex:          revokeIndex,
				policyRevokeCount:          403,
			},
			policy: tpm2.Digest{0x3e, 0x43, 0x91, 0x11, 0xfd, 0x5c, 0xb6, 0xbb, 0x00, 0x41, 0x93, 0xec, 0xd4, 0xc1, 0xc6, 0x5e, 0x5b, 0x09,
				0x0b, 0x22, 0xeb, 0xe5, 0x71, 0x67, 0x86, 0x6d, 0xf5, 0xe5, 0x1f, 0x1c, 0x6d, 0x62},
		},
		{
			desc: "MultiplePCRValues",
			alg:  tpm2.HashAlgorithmSHA256,
			input: dynamicPolicyComputeParams{
				key:                    key,
				secureBootPCRAlg:       tpm2.HashAlgorithmSHA256,
				ubuntuBootParamsPCRAlg: tpm2.HashAlgorithmSHA256,
				secureBootPCRDigests: tpm2.DigestList{
					digestMatrix[tpm2.HashAlgorithmSHA256][0],
					digestMatrix[tpm2.HashAlgorithmSHA256][1]},
				ubuntuBootParamsPCRDigests: tpm2.DigestList{
					digestMatrix[tpm2.HashAlgorithmSHA256][3],
					digestMatrix[tpm2.HashAlgorithmSHA256][2]},
				policyRevokeIndex: revokeIndex,
				policyRevokeCount: 5,
			},
			policy: tpm2.Digest{0xd3, 0x65, 0x88, 0x91, 0xd4, 0x93, 0x8a, 0x49, 0x3c, 0xbb, 0xe0, 0x7f, 0xc7, 0x5e, 0x94, 0x16, 0x65, 0x04,
				0x74, 0xff, 0xd9, 0xfa, 0xab, 0xab, 0xa9, 0xcf, 0x5f, 0xcf, 0xa6, 0x45, 0x6e, 0xbb},
		},
	} {
		t.Run(data.desc, func(t *testing.T) {
			dataout, err := computeDynamicPolicy(data.alg, &data.input)
			if err != nil {
				t.Fatalf("computeDynamicPolicy failed; %v", err)
			}
			if dataout.SecureBootPCRAlg != data.input.secureBootPCRAlg {
				t.Errorf("Unexpected secure boot PCR algorithm %v", dataout.SecureBootPCRAlg)
			}
			if dataout.UbuntuBootParamsPCRAlg != data.input.ubuntuBootParamsPCRAlg {
				t.Errorf("Unexpected ubuntu boot params PCR algorithm %v", dataout.UbuntuBootParamsPCRAlg)
			}
			if len(dataout.SecureBootORDigests) != len(data.input.secureBootPCRDigests) {
				t.Errorf("Unexpected number of secure boot OR digests")
			}
			if len(dataout.UbuntuBootParamsORDigests) != len(data.input.ubuntuBootParamsPCRDigests) {
				t.Errorf("Unexpected number of ubuntu boot params OR digests")
			}
			if dataout.PinIndexHandle != data.input.pinIndex.Handle() {
				t.Errorf("Unexpected PIN NV index handle")
			}
			if dataout.PolicyRevokeIndexHandle != data.input.policyRevokeIndex.Handle() {
				t.Errorf("Unexpected policy revocation NV index handle")
			}
			if dataout.PolicyRevokeCount != data.input.policyRevokeCount {
				t.Errorf("Unexpected policy revocation count")
			}

			digestSize := data.alg.Size()
			for _, l := range []tpm2.DigestList{dataout.SecureBootORDigests, dataout.UbuntuBootParamsORDigests} {
				for _, digest := range l {
					if len(digest) != int(digestSize) {
						t.Errorf("Unexpected digest size")
					}
				}
			}

			if !bytes.Equal(data.policy, dataout.AuthorizedPolicy) {
				t.Errorf("Unexpected policy digest returned (got %x, expected %x)", dataout.AuthorizedPolicy, data.policy)
			}

			if dataout.AuthorizedPolicySignature.SigAlg != tpm2.SigSchemeAlgRSAPSS {
				t.Errorf("Unexpected authorized policy signature algorithm")
			}
			if dataout.AuthorizedPolicySignature.Signature.RSAPSS().Hash != signingKeyNameAlgorithm {
				t.Errorf("Unexpected authorized policy signature digest algorithm")
			}

			h := signingKeyNameAlgorithm.NewHash()
			h.Write(dataout.AuthorizedPolicy)

			if err := rsa.VerifyPSS(&key.PublicKey, signingKeyNameAlgorithm.GetHash(), h.Sum(nil),
				[]byte(dataout.AuthorizedPolicySignature.Signature.RSAPSS().Sig),
				&rsa.PSSOptions{SaltLength: rsa.PSSSaltLengthEqualsHash}); err != nil {
				t.Errorf("Invalid authorized policy signature: %v", err)
			}
		})
	}
}

func TestExecutePolicy(t *testing.T) {
	tpm, tcti := openTPMSimulatorForTesting(t)
	defer closeTPM(t, tpm)

	if err := ProvisionTPM(tpm, ProvisionModeFull, nil, nil); err != nil {
		t.Fatalf("Failed to provision TPM for test: %v", err)
	}

	sessionContext, err := tpm.StartAuthSession(nil, nil, tpm2.SessionTypeHMAC, nil, defaultSessionHashAlgorithm, nil)
	if err != nil {
		t.Fatalf("StartAuthSession failed: %v", err)
	}
	sessionFlushed := false
	defer func() {
		if sessionFlushed {
			return
		}
		flushContext(t, tpm, sessionContext)
	}()

	session := tpm2.Session{Context: sessionContext, Attrs: tpm2.AttrContinueSession}

	_, err = createPinNvIndex(tpm.TPMContext, testCreationParams.PinHandle, nil, &session)
	if err != nil {
		t.Fatalf("createPinNvIndex failed: %v", err)
	}
	defer func() {
		context, err := tpm.WrapHandle(testCreationParams.PinHandle)
		if err != nil {
			t.Fatalf("WrapHandle failed: %v", err)
		}
		if err := tpm.NVUndefineSpace(tpm2.HandleOwner, context, nil); err != nil {
			t.Errorf("NVUndefineSpace failed: %v", err)
		}
	}()

	policyRevokeIndex, err := createPolicyRevocationNvIndex(tpm.TPMContext, testCreationParams.PolicyRevocationHandle, nil, &session)
	if err != nil {
		t.Fatalf("createPolicyRevocationNvIndex failed: %v", err)
	}
	defer func() {
		context, err := tpm.WrapHandle(testCreationParams.PolicyRevocationHandle)
		if err != nil {
			t.Fatalf("WrapHandle failed: %v", err)
		}
		if err := tpm.NVUndefineSpace(tpm2.HandleOwner, context, nil); err != nil {
			t.Errorf("NVUndefineSpace failed: %v", err)
		}
	}()
	flushContext(t, tpm, sessionContext)
	sessionFlushed = true

	var policyRevokeCount uint64
	if c, err := tpm.NVReadCounter(policyRevokeIndex, policyRevokeIndex, nil); err != nil {
		t.Fatalf("NVReadCounter failed: %v", err)
	} else {
		policyRevokeCount = c
	}

	digestMatrix := make(map[tpm2.HashAlgorithmId]tpm2.DigestList)
	for _, data := range []string{"foo", "bar", "xyz", "1234", "5678"} {
		for _, alg := range []tpm2.HashAlgorithmId{tpm2.HashAlgorithmSHA256, tpm2.HashAlgorithmSHA1} {
			hasher := alg.NewHash()
			hasher.Write([]byte(data))
			dataDigest := hasher.Sum(nil)

			digestSize := alg.Size()

			hasher = alg.NewHash()
			hasher.Write(make([]byte, digestSize))
			hasher.Write(dataDigest)

			digestMatrix[alg] = append(digestMatrix[alg], hasher.Sum(nil))
		}
	}

	type pcrEvent struct {
		index int
		data  string
	}

	for _, data := range []struct {
		desc        string
		alg         tpm2.HashAlgorithmId
		input       dynamicPolicyComputeParams
		pcrEvents   []pcrEvent
		pinDefine   string
		pinInput    string
		policyMatch bool
	}{
		{
			desc: "Single",
			alg:  tpm2.HashAlgorithmSHA256,
			input: dynamicPolicyComputeParams{
				secureBootPCRAlg:           tpm2.HashAlgorithmSHA256,
				ubuntuBootParamsPCRAlg:     tpm2.HashAlgorithmSHA256,
				secureBootPCRDigests:       tpm2.DigestList{digestMatrix[tpm2.HashAlgorithmSHA256][0]},
				ubuntuBootParamsPCRDigests: tpm2.DigestList{digestMatrix[tpm2.HashAlgorithmSHA256][1]},
				policyRevokeCount:          policyRevokeCount,
			},
			pcrEvents: []pcrEvent{
				{
					index: secureBootPCR,
					data:  "foo",
				},
				{
					index: ubuntuBootParamsPCR,
					data:  "bar",
				},
			},
			policyMatch: true,
		},
		{
			desc: "SHA1SessionWithSHA256PCRs",
			alg:  tpm2.HashAlgorithmSHA1,
			input: dynamicPolicyComputeParams{
				secureBootPCRAlg:           tpm2.HashAlgorithmSHA256,
				ubuntuBootParamsPCRAlg:     tpm2.HashAlgorithmSHA256,
				secureBootPCRDigests:       tpm2.DigestList{digestMatrix[tpm2.HashAlgorithmSHA256][0]},
				ubuntuBootParamsPCRDigests: tpm2.DigestList{digestMatrix[tpm2.HashAlgorithmSHA256][1]},
				policyRevokeCount:          policyRevokeCount,
			},
			pcrEvents: []pcrEvent{
				{
					index: secureBootPCR,
					data:  "foo",
				},
				{
					index: ubuntuBootParamsPCR,
					data:  "bar",
				},
			},
			policyMatch: true,
		},
		{
			desc: "SHA1Session",
			alg:  tpm2.HashAlgorithmSHA1,
			input: dynamicPolicyComputeParams{
				secureBootPCRAlg:           tpm2.HashAlgorithmSHA1,
				ubuntuBootParamsPCRAlg:     tpm2.HashAlgorithmSHA1,
				secureBootPCRDigests:       tpm2.DigestList{digestMatrix[tpm2.HashAlgorithmSHA1][0]},
				ubuntuBootParamsPCRDigests: tpm2.DigestList{digestMatrix[tpm2.HashAlgorithmSHA1][1]},
				policyRevokeCount:          policyRevokeCount,
			},
			pcrEvents: []pcrEvent{
				{
					index: secureBootPCR,
					data:  "foo",
				},
				{
					index: ubuntuBootParamsPCR,
					data:  "bar",
				},
			},
			policyMatch: true,
		},
		{
			desc: "WithPIN",
			alg:  tpm2.HashAlgorithmSHA256,
			input: dynamicPolicyComputeParams{
				secureBootPCRAlg:           tpm2.HashAlgorithmSHA256,
				ubuntuBootParamsPCRAlg:     tpm2.HashAlgorithmSHA256,
				secureBootPCRDigests:       tpm2.DigestList{digestMatrix[tpm2.HashAlgorithmSHA256][0]},
				ubuntuBootParamsPCRDigests: tpm2.DigestList{digestMatrix[tpm2.HashAlgorithmSHA256][1]},
				policyRevokeCount:          policyRevokeCount,
			},
			pcrEvents: []pcrEvent{
				{
					index: secureBootPCR,
					data:  "foo",
				},
				{
					index: ubuntuBootParamsPCR,
					data:  "bar",
				},
			},
			pinDefine:   "1234",
			pinInput:    "1234",
			policyMatch: true,
		},
		{
			desc: "WithIncorrectPIN",
			alg:  tpm2.HashAlgorithmSHA256,
			input: dynamicPolicyComputeParams{
				secureBootPCRAlg:           tpm2.HashAlgorithmSHA256,
				ubuntuBootParamsPCRAlg:     tpm2.HashAlgorithmSHA256,
				secureBootPCRDigests:       tpm2.DigestList{digestMatrix[tpm2.HashAlgorithmSHA256][0]},
				ubuntuBootParamsPCRDigests: tpm2.DigestList{digestMatrix[tpm2.HashAlgorithmSHA256][1]},
				policyRevokeCount:          policyRevokeCount,
			},
			pcrEvents: []pcrEvent{
				{
					index: secureBootPCR,
					data:  "foo",
				},
				{
					index: ubuntuBootParamsPCR,
					data:  "bar",
				},
			},
			pinDefine:   "1234",
			pinInput:    "12345",
			policyMatch: true,
		},
		{
			desc: "NoMatch",
			alg:  tpm2.HashAlgorithmSHA256,
			input: dynamicPolicyComputeParams{
				secureBootPCRAlg:       tpm2.HashAlgorithmSHA256,
				ubuntuBootParamsPCRAlg: tpm2.HashAlgorithmSHA256,
				secureBootPCRDigests: tpm2.DigestList{
					digestMatrix[tpm2.HashAlgorithmSHA256][0]},
				ubuntuBootParamsPCRDigests: tpm2.DigestList{
					digestMatrix[tpm2.HashAlgorithmSHA256][1]},
				policyRevokeCount: policyRevokeCount,
			},
			pcrEvents: []pcrEvent{
				{
					index: secureBootPCR,
					data:  "abc",
				},
				{
					index: ubuntuBootParamsPCR,
					data:  "bar",
				},
			},
			policyMatch: false,
		},
		{
			desc: "MultiplePCRValues1",
			alg:  tpm2.HashAlgorithmSHA256,
			input: dynamicPolicyComputeParams{
				secureBootPCRAlg:       tpm2.HashAlgorithmSHA256,
				ubuntuBootParamsPCRAlg: tpm2.HashAlgorithmSHA256,
				secureBootPCRDigests: tpm2.DigestList{
					digestMatrix[tpm2.HashAlgorithmSHA256][0],
					digestMatrix[tpm2.HashAlgorithmSHA256][4]},
				ubuntuBootParamsPCRDigests: tpm2.DigestList{
					digestMatrix[tpm2.HashAlgorithmSHA256][1],
					digestMatrix[tpm2.HashAlgorithmSHA256][3]},
				policyRevokeCount: policyRevokeCount,
			},
			pcrEvents: []pcrEvent{
				{
					index: secureBootPCR,
					data:  "foo",
				},
				{
					index: ubuntuBootParamsPCR,
					data:  "bar",
				},
			},
			policyMatch: true,
		},
		{
			desc: "MultiplePCRValues2",
			alg:  tpm2.HashAlgorithmSHA256,
			input: dynamicPolicyComputeParams{
				secureBootPCRAlg:       tpm2.HashAlgorithmSHA256,
				ubuntuBootParamsPCRAlg: tpm2.HashAlgorithmSHA256,
				secureBootPCRDigests: tpm2.DigestList{
					digestMatrix[tpm2.HashAlgorithmSHA256][0],
					digestMatrix[tpm2.HashAlgorithmSHA256][4]},
				ubuntuBootParamsPCRDigests: tpm2.DigestList{
					digestMatrix[tpm2.HashAlgorithmSHA256][1],
					digestMatrix[tpm2.HashAlgorithmSHA256][3]},
				policyRevokeCount: policyRevokeCount,
			},
			pcrEvents: []pcrEvent{
				{
					index: secureBootPCR,
					data:  "foo",
				},
				{
					index: ubuntuBootParamsPCR,
					data:  "1234",
				},
			},
			policyMatch: true,
		},
		{
			desc: "MultiplePCRValuesNoMatch",
			alg:  tpm2.HashAlgorithmSHA256,
			input: dynamicPolicyComputeParams{
				secureBootPCRAlg:       tpm2.HashAlgorithmSHA256,
				ubuntuBootParamsPCRAlg: tpm2.HashAlgorithmSHA256,
				secureBootPCRDigests: tpm2.DigestList{
					digestMatrix[tpm2.HashAlgorithmSHA256][0],
					digestMatrix[tpm2.HashAlgorithmSHA256][4]},
				ubuntuBootParamsPCRDigests: tpm2.DigestList{
					digestMatrix[tpm2.HashAlgorithmSHA256][1],
					digestMatrix[tpm2.HashAlgorithmSHA256][3]},
				policyRevokeCount: policyRevokeCount,
			},
			pcrEvents: []pcrEvent{
				{
					index: secureBootPCR,
					data:  "bar",
				},
				{
					index: ubuntuBootParamsPCR,
					data:  "1234",
				},
			},
			policyMatch: false,
		},
		{
			desc: "RevokedPolicy",
			alg:  tpm2.HashAlgorithmSHA256,
			input: dynamicPolicyComputeParams{
				secureBootPCRAlg:           tpm2.HashAlgorithmSHA256,
				ubuntuBootParamsPCRAlg:     tpm2.HashAlgorithmSHA256,
				secureBootPCRDigests:       tpm2.DigestList{digestMatrix[tpm2.HashAlgorithmSHA256][0]},
				ubuntuBootParamsPCRDigests: tpm2.DigestList{digestMatrix[tpm2.HashAlgorithmSHA256][1]},
				policyRevokeCount:          policyRevokeCount - 1,
			},
			pcrEvents: []pcrEvent{
				{
					index: secureBootPCR,
					data:  "foo",
				},
				{
					index: ubuntuBootParamsPCR,
					data:  "bar",
				},
			},
			policyMatch: true,
		},
	} {
		t.Run(data.desc, func(t *testing.T) {
			resetTPMSimulator(t, tpm, tcti)
			pinIndex, err := tpm.WrapHandle(testCreationParams.PinHandle)
			if err != nil {
				t.Fatalf("WrapHandle failed: %v", err)
			}
			policyRevokeIndex, err := tpm.WrapHandle(testCreationParams.PolicyRevocationHandle)
			if err != nil {
				t.Fatalf("WrapHandle failed: %v", err)
			}
			data.input.policyRevokeIndex = policyRevokeIndex

			staticPolicyData, key, policy, err := computeStaticPolicy(data.alg, &staticPolicyComputeParams{pinIndex: pinIndex})
			if err != nil {
				t.Fatalf("computeStaticPolicy failed: %v", err)
			}
			data.input.key = key
			dynamicPolicyData, err := computeDynamicPolicy(data.alg, &data.input)
			if err != nil {
				t.Fatalf("computeDynamicPolicy failed: %v", err)
			}

			for _, event := range data.pcrEvents {
				if _, err := tpm.PCREvent(tpm2.Handle(event.index),
					[]byte(event.data), nil); err != nil {
					t.Fatalf("PCREvent failed: %v", err)
				}
			}

			if data.pinDefine != "" {
				if err := performPINChange(tpm, pinIndex.Handle(), "", data.pinDefine); err != nil {
					t.Fatalf("performPINChange failed: %v", err)
				}
				defer func() {
					if err := performPINChange(tpm, pinIndex.Handle(), data.pinDefine, ""); err != nil {
						t.Errorf("Resetting PIN failed: %v", err)
					}
				}()
			}

			sessionContext, err :=
				tpm.StartAuthSession(nil, nil, tpm2.SessionTypePolicy, nil, data.alg, nil)
			if err != nil {
				t.Fatalf("StartAuthSession failed: %v", err)
			}
			defer flushContext(t, tpm, sessionContext)

			err = executePolicySession(tpm, sessionContext, staticPolicyData, dynamicPolicyData, data.pinInput)
			if data.input.policyRevokeCount < policyRevokeCount {
				if err == nil {
					t.Fatalf("Expected an error")
				}
				var e *tpm2.TPMError
				if !xerrors.As(err, &e) || e.Code != tpm2.ErrorPolicy || e.Command != tpm2.CommandPolicyNV {
					t.Errorf("Unexpected error: %v", err)
				}
			} else if !data.policyMatch {
				if err == nil {
					t.Fatalf("Expected an error")
				}
				var e *tpm2.TPMParameterError
				if !xerrors.As(err, &e) || e.Code() != tpm2.ErrorValue || e.Command() != tpm2.CommandPolicyOR || e.Index != 1 {
					t.Errorf("Unexpected error: %v", err)
				}
			} else if data.pinInput != data.pinDefine {
				if err == nil {
					t.Fatalf("Expected an error")
				}
				var e *tpm2.TPMSessionError
				if !xerrors.As(err, &e) || e.Code() != tpm2.ErrorAuthFail || e.Command() != tpm2.CommandPolicySecret {
					t.Errorf("Unexpected error: %v", err)
				}
			} else if err != nil {
				t.Errorf("Failed to execute policy session: %v", err)
			}

			digest, err := tpm.PolicyGetDigest(sessionContext)
			if err != nil {
				t.Errorf("PolicyGetDigest failed: %v", err)
			}

			match := bytes.Equal(digest, policy)
			if data.policyMatch && data.pinInput == data.pinDefine &&
				data.input.policyRevokeCount >= policyRevokeCount {
				if !match {
					t.Errorf("Session digest didn't match policy digest")
				}
			} else if match {
				t.Errorf("Session digest shouldn't match policy digest")
			}
		})
	}
}<|MERGE_RESOLUTION|>--- conflicted
+++ resolved
@@ -163,14 +163,8 @@
 				key:                        key,
 				secureBootPCRAlg:           tpm2.HashAlgorithmSHA256,
 				ubuntuBootParamsPCRAlg:     tpm2.HashAlgorithmSHA256,
-<<<<<<< HEAD
 				secureBootPCRDigests:       tpm2.DigestList{digestMatrix[tpm2.HashAlgorithmSHA256][3]},
 				ubuntuBootParamsPCRDigests: tpm2.DigestList{digestMatrix[tpm2.HashAlgorithmSHA256][2]},
-=======
-				secureBootPCRDigests:       tpm2.DigestList{digestMatrix[tpm2.HashAlgorithmSHA256][0]},
-				ubuntuBootParamsPCRDigests: tpm2.DigestList{digestMatrix[tpm2.HashAlgorithmSHA256][1]},
-				pinIndex:                   pinIndex,
->>>>>>> 8972858d
 				policyRevokeIndex:          revokeIndex,
 				policyRevokeCount:          4551,
 			},
@@ -229,9 +223,6 @@
 			if len(dataout.UbuntuBootParamsORDigests) != len(data.input.ubuntuBootParamsPCRDigests) {
 				t.Errorf("Unexpected number of ubuntu boot params OR digests")
 			}
-			if dataout.PinIndexHandle != data.input.pinIndex.Handle() {
-				t.Errorf("Unexpected PIN NV index handle")
-			}
 			if dataout.PolicyRevokeIndexHandle != data.input.policyRevokeIndex.Handle() {
 				t.Errorf("Unexpected policy revocation NV index handle")
 			}
