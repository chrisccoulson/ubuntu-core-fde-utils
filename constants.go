--- conflicted
+++ resolved
@@ -29,15 +29,11 @@
 
 	// SHA-256 is mandatory to exist on every PC-Client TPM
 	// FIXME: Dynamically select algorithms based on what's available on the device
-<<<<<<< HEAD
-	defaultHashAlgorithm tpm2.HashAlgorithmId = tpm2.HashAlgorithmSHA256
+	defaultHashAlgorithm   tpm2.HashAlgorithmId = tpm2.HashAlgorithmSHA256
+	sealedKeyNameAlgorithm tpm2.HashAlgorithmId = tpm2.HashAlgorithmSHA256
 
 	secureBootPCR       = 7
 	ubuntuBootParamsPCR = 12
-=======
-	defaultSessionHashAlgorithm tpm2.AlgorithmId = tpm2.AlgorithmSHA256
-	sealedKeyNameAlgorithm      tpm2.AlgorithmId = tpm2.AlgorithmSHA256
->>>>>>> 8711a9b7
 )
 
 var (
